--- conflicted
+++ resolved
@@ -25,11 +25,8 @@
         self.role = role
         self.yes_votes: list = []  # List of usernames, vote #
         self.no_votes: list = []  # List of usernames, vote #
-<<<<<<< HEAD
+        self.num_users: int = 0 # Number of users that cast a vote
 
-=======
-        self.num_users: int = 0 # Number of users that cast a vote
->>>>>>> b144ff00
         # (int, bool) = (user_id, veto); user being the one to make the veto
         self.veto: None | (int, bool) = None
         self.ignore_vote_weight = False
